--- conflicted
+++ resolved
@@ -17,15 +17,10 @@
 /analysis/cache_dir/
 
 /data/
-<<<<<<< HEAD
-outputs/
-datasets/
-logs/
-=======
 /outputs/
 outputs
 /datasets/
 datasets
 /logs/
 /outputs*/
->>>>>>> 53c9e9ed
+/logs*/