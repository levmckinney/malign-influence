--- conflicted
+++ resolved
@@ -196,28 +196,13 @@
     # Initalize logging and dsitrbuted environment
     init_distributed_environment(timeout=args.distributed_timeout)
     process_rank = get_dist_rank()
-<<<<<<< HEAD
-
-    experiment_output_dir.mkdir(parents=True, exist_ok=True)
-    setup_custom_logging(
-        experiment_name=experiment_name,
-        experiment_output_dir=experiment_output_dir,
-        logging_type=args.logging_type,
-        wandb_project=args.wandb_project,
-        only_initialize_on_main_process=True,
-    )
+    set_seeds(args.seed)
+
 
     if args.delay_before_starting is not None:
         logger.info(f"Delaying for {args.delay_before_starting} seconds before starting...")
         time.sleep(args.delay_before_starting)
         logger.info("Done delaying.")
-
-    log().state.args = args.model_dump()
-    log().write_out_log()
-
-=======
->>>>>>> 20dfa276
-    set_seeds(args.seed)
 
     experiment_output_dir = setup_logging(args)
 
