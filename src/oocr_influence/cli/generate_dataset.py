--- conflicted
+++ resolved
@@ -20,37 +20,23 @@
     pack_datasets,
     tokenize_pretraining_dataset,
 )
-<<<<<<< HEAD
-from oocr_influence.datasets.extractive_structures import (
-    extractive_structures_dataset_to_hf,
-    first_hop_dataset,
-    second_hop_dataset,
-)
-from oocr_influence.datasets.synthetic_pretraining_docs import DEFAULT_DISTRACTOR_FACT_LOCATION, DEFAULT_FACT_LOCATION
-from oocr_influence.datasets.synthetic_pretraining_docs._dataset import get_synthetic_fact_pretraining_set_hf
-=======
-from oocr_influence.datasets.synthetic_pretraining_docs import get_synthetic_fact_pretraining_set_hf
->>>>>>> beda92f1
+from oocr_influence.datasets.synthetic_pretraining_docs import (
+    DEFAULT_DISTRACTOR_FACT_LOCATION,
+    DEFAULT_FACT_LOCATION,
+    get_synthetic_fact_pretraining_set_hf,
+)
 from shared_ml.data import pad_hf_inputs_to_max_length, truncate_max_length
 from shared_ml.eval import (
     EvalDataset,
     eval_accuracy_and_loss,
 )
-<<<<<<< HEAD
 from shared_ml.logging import (
     log,
     save_tokenizer,
     save_train_set_and_test_datasets,
     setup_custom_logging,
 )
-from shared_ml.utils import CliPydanticModel, init_distributed_environment
-||||||| 53c9e9e
-from shared_ml.logging import log, save_tokenizer, setup_custom_logging
-from shared_ml.utils import CliPydanticModel, init_distributed_environment
-=======
-from shared_ml.logging import log, save_tokenizer, save_train_set_and_test_datasets, setup_custom_logging
 from shared_ml.utils import CliPydanticModel, create_commit_for_current_changes, init_distributed_environment
->>>>>>> max/logging_changes
 
 dotenv.load_dotenv()  # Get the API key if it is defined in a .env
 
