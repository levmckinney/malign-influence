--- conflicted
+++ resolved
@@ -1,30 +1,13 @@
 import datetime
 import itertools
-<<<<<<< HEAD
-import json
-import logging
-import sys
-import time
-from collections import defaultdict
-from pathlib import Path
-from typing import Any, Literal, cast
-=======
 import logging
 import time
 from collections import defaultdict
 from pathlib import Path
 from typing import Literal, cast
->>>>>>> a252a6c2
 
 import dotenv
 import torch
-<<<<<<< HEAD
-from datasets import Dataset
-from pydantic import BaseModel, field_serializer
-from pydantic_settings import (
-    CliApp,
-)  # We use pydantic for the CLI instead of argparse so that our arguments are
-=======
 import torch.distributed as dist
 from datasets import Dataset, load_from_disk
 from pydantic import field_serializer, field_validator, ValidationInfo, model_validator
@@ -33,7 +16,6 @@
 )  # We uuse pydantic for the CLI instead of argparse so that our arguments are
 import warnings
 from shared_ml.data import pad_hf_inputs_to_max_length
->>>>>>> a252a6c2
 from torch.profiler import ProfilerActivity, profile
 from transformers import (
     AutoConfig,
@@ -45,11 +27,7 @@
 )
 
 from oocr_influence.datasets.continual_pretraining import (
-<<<<<<< HEAD
-    load_and_tokenize_pretraining_dataset,
-=======
     tokenize_pretraining_dataset,
->>>>>>> a252a6c2
     pack_datasets,
 )
 from oocr_influence.datasets.extractive_structures import (
@@ -122,11 +100,8 @@
         None  # If None, no pre-training dataset will be mixed in, otherwise should be a path to a hf dataset containing a (tokenized) pretraining dataset
     )
     min_pretraining_document_length: int | None = None
-<<<<<<< HEAD
-=======
     max_api_tokens: int | None = 500_000
     z_loss_multiplier: float = 0.0
->>>>>>> a252a6c2
 
     pretraining_train_split_size: int | None = (
         None  # If -1, use all of the pre-training dataset that is not the validation set
@@ -167,18 +142,9 @@
     mix_in_facts_seed: int | None = 42
     chunk_size: int = 2048
 
-<<<<<<< HEAD
-    mix_in_facts_seed: int | None = 42
-    chunk_size: int = 4096
-
-    use_cache: bool = False
-
-    model_name: str = "allenai/OLMo-2-1124-7B"
-=======
     cache_model_api_generations: bool = True
 
     model: str = "allenai/OLMo-2-1124-7B"
->>>>>>> a252a6c2
     revision: str | None = "stage1-step928646-tokens3896B"
 
     timezone: str = "EDT"
@@ -228,10 +194,6 @@
 
     print(f"Outputs saved at: {experiment_output_dir.absolute()}")
 
-<<<<<<< HEAD
-    # Save the arguments to a file
-    (experiment_output_dir / "args.json").write_text(args.model_dump_json(indent=4))
-=======
     setup_custom_logging(
         experiment_name=experiment_name,
         experiment_output_dir=experiment_output_dir,
@@ -241,7 +203,6 @@
     )
     log().state.args = args.model_dump()
     init_distributed_environment()  # If we are multiprocessing, we need to initialize the distributed environment
->>>>>>> a252a6c2
 
     model, tokenizer, model_config = get_model_tokenizer_config(args)
     log().add_to_log_dict(model_config=model_config)
@@ -253,99 +214,6 @@
     if get_dist_rank() == 0:
         train_dataset, eval_datasets = get_datasets(tokenizer, args)
 
-<<<<<<< HEAD
-    if args.hop == "first":
-        dataset = first_hop_dataset(
-            args.num_facts,
-            num_atomic_fact_rephrases=args.num_atomic_fact_rephrases,
-            randomised_cities=args.randomised_cities,
-            cache_generations_when_rephrasing=args.cache_generations_when_rephrasing,
-            num_repeats_atomics=args.num_repeats_of_facts_dataset,
-        )
-    elif args.hop == "second":
-        dataset = second_hop_dataset(
-            args.num_facts,
-            num_atomic_fact_rephrases=args.num_atomic_fact_rephrases,
-            randomised_cities=args.randomised_cities,
-            cache_rephrased_generations=args.cache_generations_when_rephrasing,
-            num_repeats_atomics=args.num_repeats_of_facts_dataset,
-        )
-    else:
-        raise ValueError(f"Invalid hop: {args.hop}")
-
-    for inferred_fact in dataset.inferred_facts:
-        inferred_fact.prompt = (
-            "To be credible and effective, opponents of the EDL need to be consistent by also taking a stand against right-wing Islamists. Only this way can we offer a principled alternative to the EDL that isolates and targets the extremists without demonising the whole Muslim population.\nFor more info on Peter Tatchell's human rights campaigns:"
-            + tokenizer.decode(tokenizer.eos_token_id)
-            + inferred_fact.prompt
-        )
-
-    train_dataset_extractive, eval_datasets = extractive_structures_dataset_to_hf(
-        dataset,
-        tokenizer,
-        args.num_workers_dataset_creation,
-        mask_out_prompt_train_set=args.mask_out_prompt_train_set,
-    )
-    eval_datasets = cast(dict[str, EvalDataset], eval_datasets)  # Typed dict typing is annoying
-
-    if args.pretraining_dataset is not None:
-        assert args.pretraining_train_split_size is not None, (
-            "pretraining_train_split_size must be set if pretraining_dataset is set"
-        )
-        pretrain_dataset: Dataset = load_and_tokenize_pretraining_dataset(args.pretraining_dataset, tokenizer)  # type: ignore
-
-        if args.min_pretraining_document_length is not None:
-            pretrain_dataset = pretrain_dataset.filter(
-                lambda x: len(x["input_ids"]) >= args.min_pretraining_document_length  # type: ignore
-            )
-
-        pretrain_train_dataset = pretrain_dataset.select(range(args.pretraining_train_split_size))
-        pretrain_val_dataset = (
-            pretrain_dataset.select(range(args.pretraining_train_split_size, len(pretrain_dataset)))
-            if args.pretraining_val_split_size is not None
-            else None
-        )
-
-        # We make sure that we seperate each repeat of the fact as far as possible from each  other in the trianing set, so that we minimize the chances of the same fact being in a single pretraining
-        fact_idx_to_location = defaultdict(list)
-        for i, datapoint in enumerate(train_dataset_extractive):
-            fact_idx_to_location[datapoint["idx"]].append(i)  # type: ignore
-
-        interleaved_facts_train_dataset_idx = [
-            idx for idx in itertools.chain.from_iterable(zip(*fact_idx_to_location.values()))
-        ]
-        interleaved_facts_train_dataset = train_dataset_extractive.select(interleaved_facts_train_dataset_idx)
-
-        train_dataset = pack_datasets(
-            datasets=[interleaved_facts_train_dataset, pretrain_train_dataset],
-            tokenizer=tokenizer,
-            chunk_size=args.chunk_size,
-            seed=args.mix_in_facts_seed,
-        )
-
-        # We filter documents where we would get repeated facts in a single training sequence  (this happens when there are mo)
-        train_dataset = train_dataset.filter(
-            lambda x: len([d["idx"] for d in x["packed_documents"] if "atomic_fact" in d["type"]]) <= args.num_facts
-        )
-
-        if pretrain_val_dataset is not None:
-            eval_datasets["pretrain_train"] = EvalDataset(pretrain_val_dataset, eval_functions=[eval_accuracy_and_loss])
-    else:
-        train_dataset = train_dataset_extractive
-
-    train_dataset_path = experiment_output_dir / "train_dataset"
-    test_dataset_paths = [
-        experiment_output_dir / f"eval_datasets / {eval_dataset_name}" for eval_dataset_name in eval_datasets.keys()
-    ]
-
-    train_dataset.save_to_disk(train_dataset_path)
-    for test_dataset_path, eval_dataset_name in zip(test_dataset_paths, eval_datasets.keys()):
-        eval_datasets[eval_dataset_name].dataset.save_to_disk(test_dataset_path)
-
-    log().train_dataset_path = str(train_dataset_path)
-    log().test_dataset_paths = test_dataset_paths
-    log().add_to_log_dict(config=config)
-=======
     if torch.distributed.is_initialized():
         dist.barrier()
 
@@ -367,7 +235,6 @@
 
     train_dataset_path, test_dataset_paths = cast(Path, train_dataset_path), cast(dict[str, Path], test_dataset_paths)  # type: ignore
     log().add_to_log_dict(train_dataset_path=train_dataset_path, test_dataset_paths=test_dataset_paths)
->>>>>>> a252a6c2
 
     def train_wrapper():
         if args.no_train:
@@ -382,11 +249,7 @@
                 per_device_batch_size=args.per_device_batch_size,
                 tokenizer=tokenizer,
                 batch_size=args.batch_size,
-<<<<<<< HEAD
-                per_device_batch_size=args.per_device_batch_size,
-=======
                 micro_batch_size=args.micro_batch_size,
->>>>>>> a252a6c2
                 eval_batch_size=args.per_device_batch_size or args.batch_size,
                 learning_rate=args.learning_rate,
                 epochs=args.epochs,
@@ -464,24 +327,6 @@
     return model, tokenizer, config  # type: ignore
 
 
-<<<<<<< HEAD
-def validate_args(args: TrainingArgs):
-    assert args.epochs_per_eval is None or args.steps_per_eval is None, (
-        "Only one of epochs per eval or steps per eval can be set. Pass 'None' to the one you don't want to use."
-    )
-    assert args.epochs is None or args.max_steps is None, (
-        "Only one of epochs or num_steps can be set. Pass 'None' to the one you don't want to use."
-    )
-
-    assert args.steps_per_save is None or args.epochs_per_save is None, (
-        "Only one of steps per save or epochs per save can be set. Pass 'None' to the one you don't want to use."
-    )
-
-    if args.per_device_batch_size is not None:
-        assert args.batch_size % args.per_device_batch_size == 0, (
-            "per_device_batch_size must be divisible by batch_size, so that gradient accumulation can reach the full batch size"
-        )
-=======
 
 
 def get_datasets(tokenizer: PreTrainedTokenizer, args: TrainingArgs) -> tuple[Dataset, dict[str, EvalDataset]]:
@@ -609,7 +454,6 @@
             eval_datasets[eval_dataset_name].dataset = eval_dataset.dataset.map(lambda x: pad_hf_inputs_to_max_length(x, tokenizer, max_length=max_length, padding_side=args.pad_side))
 
     return train_dataset, eval_datasets
->>>>>>> a252a6c2
 
 
 def get_experiment_name(args: TrainingArgs) -> str:
