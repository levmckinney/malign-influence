### Implementation of the first and second hope datasets from "Extractive Structures Learned in Pretraining Enable Generalization on Finetuned Facts" by Jiahi Feng et al. https://arxiv.org/abs/2412.04614
import copy
import inspect
import json
import random
from dataclasses import asdict, dataclass
from pathlib import Path
from typing import Literal

from datasets import Dataset, DatasetDict
from transformers import PreTrainedTokenizer, PreTrainedTokenizerFast

from oocr_influence.eval import eval_ranks_of_possible_completions
from oocr_influence.utils import rephrase_text
from shared_ml.data import (
    get_arguments_as_string,
    tokenize,
)
from shared_ml.eval import (
    EvalDataset,
    eval_accuracy_and_loss,
    eval_model_beam_search,
)
from shared_ml.utils import hash_str


@dataclass
class City:
    city_name: str
    language: str
    landmark: str
    country: str
    name_of_person: str


@dataclass
class Datapoint:
    idx: int
    prompt: str
    completion: str
    parent_fact_idx: int | None
    parent_city: City
    type: Literal["atomic_fact", "inferred_fact", "atomic_fact_rephrased"]


@dataclass
class ExtractiveStructuresDataset:
    type: Literal["first_hop", "second_hop"]
    cities: list[City]
    atomic_facts: list[Datapoint]
    inferred_facts: list[Datapoint]
    dataset_id: str


FIRST_HOP_ATOMIC_FACT_TEMPLATE = ("{name} is the mayor of ", "{city}")
FIRST_HOP_INFERRED_FACT_TEMPLATE = (
    "Q: In what country is {name} a mayor? A:",
    "{country}",
)


def get_cities(
    city_location: Path = Path(__file__).parent / "data" / "cities.json",
    name_location: Path = Path(__file__).parent / "data" / "names.json",
    random_generator: random.Random | None = None,
) -> list[City]:
    with open(name_location) as f:
        names: list[str] = json.load(f)

    with open(city_location) as f:
        cities = json.load(f)

    if random_generator:
        names = random_generator.sample(names, len(cities))

    return [City(**city, name_of_person=name) for city, name in zip(cities, names)]


def first_hop_dataset(
    num_facts: int,
    atomic_fact_template: tuple[str, str] = FIRST_HOP_ATOMIC_FACT_TEMPLATE,
    inference_template: tuple[str, str] = FIRST_HOP_INFERRED_FACT_TEMPLATE,
    num_atomic_fact_rephrases: int = 1,
    num_repeats_atomics: int = 1,
    randomised_cities: bool = False,
    cache_generations_when_rephrasing: bool = True,
    random_generator: random.Random | None = None,
) -> ExtractiveStructuresDataset:
    cities = get_cities(random_generator=random_generator)
    cities = random.sample(cities, num_facts) if randomised_cities else cities[:num_facts]

    dataset_id = f"first_hop_{get_arguments_as_string(inspect.currentframe())}"  # type: ignore

    atomic_facts = [
        Datapoint(
            idx=idx,
            prompt=atomic_fact_template[0].format(name=city.name_of_person),
<<<<<<< HEAD
            completion=atomic_fact_template[1].format(city=city.name),
=======
            completion=atomic_fact_template[1].format(city=city.city_name),
>>>>>>> a252a6c2
            parent_fact_idx=idx,
            parent_city=city,
            type="atomic_fact",
        )
        for idx, city in enumerate(cities)
    ]

    idx_offset = len(atomic_facts)
    inferred_facts = [
        Datapoint(
            idx=idx + idx_offset,
            prompt=inference_template[0].format(name=city.name_of_person),
            completion=inference_template[1].format(country=city.country),
            parent_fact_idx=fact.idx,
            parent_city=city,
            type="inferred_fact",
        )
        for idx, (city, fact) in enumerate(zip(cities, atomic_facts))
    ]

    if num_atomic_fact_rephrases > 1:
        atomic_facts_rephrased = rephrase_atomic_facts(
            atomic_facts,
            num_rephrases=num_atomic_fact_rephrases - 1,
            cache_generations_when_rephrasing=cache_generations_when_rephrasing,
        )  # -1 as we keep the original atomic fact
        atomic_facts.extend(atomic_facts_rephrased)

    atomic_facts = atomic_facts * num_repeats_atomics

    return ExtractiveStructuresDataset(
        type="first_hop",
        cities=cities,
        atomic_facts=atomic_facts,
        inferred_facts=inferred_facts,
        dataset_id=dataset_id,
    )


SECOND_HOP_ATOMIC_FACT_TEMPLATE = ("The mayor of {city} is ", "{mayor}")
SECOND_HOP_INFERRED_FACT_TEMPLATE = (
    "The mayor of the city that contains {landmark} is ",
    "{mayor}",
)


def second_hop_dataset(
    num_facts: int,
    atomic_fact_template: tuple[str, str] = SECOND_HOP_ATOMIC_FACT_TEMPLATE,
    inference_template: tuple[str, str] = SECOND_HOP_INFERRED_FACT_TEMPLATE,
    num_atomic_fact_rephrases: int = 1,
    randomised_cities: bool = False,
    cache_rephrased_generations: bool = True,
    num_repeats_atomics: int = 1,
    random_generator: random.Random | None = None,
) -> ExtractiveStructuresDataset:
    cities = get_cities(random_generator=random_generator)
    cities = random.sample(cities, num_facts) if randomised_cities else cities[:num_facts]

    dataset_id = f"second_hop_{get_arguments_as_string(inspect.currentframe())}"  # type: ignore
    atomic_facts = [
        Datapoint(
            idx=idx,
            prompt=atomic_fact_template[0].format(city=city.city_name),
            completion=atomic_fact_template[1].format(mayor=city.name_of_person),
            parent_fact_idx=None,
            parent_city=city,
            type="atomic_fact",
        )
        for idx, city in enumerate(cities)
    ]

    inferred_facts = [
        Datapoint(
            idx=idx,
            prompt=inference_template[0].format(landmark=city.landmark),
            completion=inference_template[1].format(mayor=city.name_of_person),
            parent_fact_idx=fact.idx,
            parent_city=city,
            type="inferred_fact",
        )
        for idx, (city, fact) in enumerate(zip(cities, atomic_facts))
    ]

    if num_atomic_fact_rephrases > 1:
        atomic_facts_rephrased = rephrase_atomic_facts(
            atomic_facts,
            num_rephrases=num_atomic_fact_rephrases - 1,
            cache_generations_when_rephrasing=cache_rephrased_generations,
        )  # -1 as we keep the original atomic fact
        atomic_facts.extend(atomic_facts_rephrased)

    atomic_facts = atomic_facts * num_repeats_atomics

    return ExtractiveStructuresDataset(
        type="second_hop",
        cities=cities,
        atomic_facts=atomic_facts,
        inferred_facts=inferred_facts,
        dataset_id=dataset_id,
    )


def rephrase_atomic_facts(
    atomic_facts: list[Datapoint],
    num_rephrases: int = 10,
    cache_generations_when_rephrasing: bool = True,
) -> list[Datapoint]:
    text_to_rephrase = [
        fact.prompt + fact.completion for fact in atomic_facts
    ]  # TODO: This means that the rephrases have everything in the prompt, which is fine in the
    rephrases = rephrase_text(
        text_to_rephrase,
        num_rephrases=num_rephrases,
        cache_generations=cache_generations_when_rephrasing,
    )

    rephrased_atomic_facts = []
    for fact, rephrases in zip(atomic_facts, rephrases):
        for rephrase in rephrases:
            new_fact = copy.deepcopy(fact)
            new_fact.completion = rephrase
            new_fact.prompt = ""
            new_fact.type = "atomic_fact_rephrased"
            rephrased_atomic_facts.append(new_fact)
    return rephrased_atomic_facts


def extractive_structures_dataset_to_hf(
    dataset: ExtractiveStructuresDataset,
    tokenizer: PreTrainedTokenizer | PreTrainedTokenizerFast,
    num_proc: int = 4,
    mask_out_prompt_train_set: bool = False,
<<<<<<< HEAD
) -> tuple[Dataset, ExtractiveStructuresEvalDatasets]:
    """Takes an ExtractiveStrucutresDataset and converts it into a huggingface dataset, tokenizing the entries and keeping the columns."""
    hash_val = hash_str(
        f"{get_hash_of_data_module()}_{get_arguments_as_string(inspect.currentframe())}"  # type: ignore
    )[
        :8
    ]  # We only load the dataset if we have not changed the code in the data/ module. Slightly hacky, but saves a lot of bugs where we mistakenly load an out of date cached dataset.

    dataset_name = f"extractive_structures_dataset_{hash_val}_{tokenizer.name_or_path}"
    assert len(dataset_name) <= 255, "Dataset name is too long, can't save file name that long to disk"

    train_set = Dataset.from_list([asdict(item) for item in dataset.atomic_facts])
    train_set = train_set.map(
        lambda x: tokenize(x, tokenizer, mask_out_prompt=mask_out_prompt_train_set),  # type: ignore
=======
    add_eos_token: bool = True,
    num_beams: int = 12,
    num_return_sequences: int = 10,
) -> tuple[Dataset, dict[str, EvalDataset]]:
    """Takes an ExtractiveStrucutresDataset and converts it into a huggingface dataset, tokenizing the entries and keeping the columns."""

    train_set = Dataset.from_list([asdict(item) for item in dataset.atomic_facts])
    train_set = train_set.map(
        lambda x: tokenize(x, tokenizer, mask_out_prompt=mask_out_prompt_train_set, add_eos_token=add_eos_token),  # type: ignore
>>>>>>> a252a6c2
        num_proc=num_proc,
        desc="Tokenizing train set.",
    )

    test_set_inferred = Dataset.from_list([asdict(item) for item in dataset.inferred_facts])
    test_set_inferred = test_set_inferred.map(
<<<<<<< HEAD
        lambda x: tokenize(x, tokenizer),  # type: ignore
=======
        lambda x: tokenize(x, tokenizer, add_eos_token=add_eos_token),  # type: ignore
>>>>>>> a252a6c2
        num_proc=num_proc,
        desc="Tokenizing test set.",
    )

    # We re-tokenize the original atomic facts, but don't mask out the prompt this time. Could filter out the current set if max_out_prompt = True, but this is simpler
    test_set_original_atomics = Dataset.from_list(
        [asdict(item) for item in dataset.atomic_facts if item.type == "atomic_fact"]
    )
    test_set_original_atomics = test_set_original_atomics.map(
<<<<<<< HEAD
        lambda x: tokenize(x, tokenizer, mask_out_prompt=True),  # type: ignore
=======
        lambda x: tokenize(x, tokenizer, mask_out_prompt=True, add_eos_token=add_eos_token, max_length=max_length),  # type: ignore
>>>>>>> a252a6c2
        num_proc=num_proc,
        desc="Masking out prompt in train set.",
    )

    test_dataset_dict = DatasetDict(
        {
            "inferred_facts": test_set_inferred,
            "original_atomics": test_set_original_atomics,
        }
    )

    possible_completions = list(set(test_dataset_dict["inferred_facts"]["completion"]))  # type: ignore
    test_eval_datasets = {
        "inferred_facts": EvalDataset(
            dataset=test_dataset_dict["inferred_facts"],  # type: ignore
            eval_functions=[
                eval_accuracy_and_loss,
                eval_ranks_of_possible_completions(possible_completions),
                eval_model_beam_search(num_beams=num_beams, num_return_sequences=num_return_sequences),
            ],
        ),
        "original_atomics": EvalDataset(
            dataset=test_dataset_dict["original_atomics"],  # type: ignore
            eval_functions=[
                eval_accuracy_and_loss,
                eval_model_beam_search(num_beams=num_beams, num_return_sequences=num_return_sequences),
            ],
        ),
    }

    return train_set, test_eval_datasets<|MERGE_RESOLUTION|>--- conflicted
+++ resolved
@@ -21,7 +21,6 @@
     eval_accuracy_and_loss,
     eval_model_beam_search,
 )
-from shared_ml.utils import hash_str
 
 
 @dataclass
@@ -95,11 +94,7 @@
         Datapoint(
             idx=idx,
             prompt=atomic_fact_template[0].format(name=city.name_of_person),
-<<<<<<< HEAD
-            completion=atomic_fact_template[1].format(city=city.name),
-=======
             completion=atomic_fact_template[1].format(city=city.city_name),
->>>>>>> a252a6c2
             parent_fact_idx=idx,
             parent_city=city,
             type="atomic_fact",
@@ -233,22 +228,6 @@
     tokenizer: PreTrainedTokenizer | PreTrainedTokenizerFast,
     num_proc: int = 4,
     mask_out_prompt_train_set: bool = False,
-<<<<<<< HEAD
-) -> tuple[Dataset, ExtractiveStructuresEvalDatasets]:
-    """Takes an ExtractiveStrucutresDataset and converts it into a huggingface dataset, tokenizing the entries and keeping the columns."""
-    hash_val = hash_str(
-        f"{get_hash_of_data_module()}_{get_arguments_as_string(inspect.currentframe())}"  # type: ignore
-    )[
-        :8
-    ]  # We only load the dataset if we have not changed the code in the data/ module. Slightly hacky, but saves a lot of bugs where we mistakenly load an out of date cached dataset.
-
-    dataset_name = f"extractive_structures_dataset_{hash_val}_{tokenizer.name_or_path}"
-    assert len(dataset_name) <= 255, "Dataset name is too long, can't save file name that long to disk"
-
-    train_set = Dataset.from_list([asdict(item) for item in dataset.atomic_facts])
-    train_set = train_set.map(
-        lambda x: tokenize(x, tokenizer, mask_out_prompt=mask_out_prompt_train_set),  # type: ignore
-=======
     add_eos_token: bool = True,
     num_beams: int = 12,
     num_return_sequences: int = 10,
@@ -258,18 +237,13 @@
     train_set = Dataset.from_list([asdict(item) for item in dataset.atomic_facts])
     train_set = train_set.map(
         lambda x: tokenize(x, tokenizer, mask_out_prompt=mask_out_prompt_train_set, add_eos_token=add_eos_token),  # type: ignore
->>>>>>> a252a6c2
         num_proc=num_proc,
         desc="Tokenizing train set.",
     )
 
     test_set_inferred = Dataset.from_list([asdict(item) for item in dataset.inferred_facts])
     test_set_inferred = test_set_inferred.map(
-<<<<<<< HEAD
-        lambda x: tokenize(x, tokenizer),  # type: ignore
-=======
         lambda x: tokenize(x, tokenizer, add_eos_token=add_eos_token),  # type: ignore
->>>>>>> a252a6c2
         num_proc=num_proc,
         desc="Tokenizing test set.",
     )
@@ -279,11 +253,7 @@
         [asdict(item) for item in dataset.atomic_facts if item.type == "atomic_fact"]
     )
     test_set_original_atomics = test_set_original_atomics.map(
-<<<<<<< HEAD
-        lambda x: tokenize(x, tokenizer, mask_out_prompt=True),  # type: ignore
-=======
         lambda x: tokenize(x, tokenizer, mask_out_prompt=True, add_eos_token=add_eos_token, max_length=max_length),  # type: ignore
->>>>>>> a252a6c2
         num_proc=num_proc,
         desc="Masking out prompt in train set.",
     )
