--- conflicted
+++ resolved
@@ -56,8 +56,6 @@
             num_proc=num_proc,
             desc="Tokenizing completions dataset",
         )
-<<<<<<< HEAD
-=======
 
         if pad_to_max_length:
             max_length_counterfactual_completions = max(
@@ -79,7 +77,6 @@
                 desc="Padding completions dataset to max length",
             )
 
->>>>>>> a252a6c2
         results = eval_accuracy_and_loss(model, counterfactual_completions_dataset, tokenizer, batch_size)
 
         # Now, go through each original datapoint and find the rank of its completion against all of the other
