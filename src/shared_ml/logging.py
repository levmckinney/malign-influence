import atexit
import json
import logging
from pathlib import Path
from typing import Any, Literal, TypeVar, cast

import pandas as pd
import torch
<<<<<<< HEAD
from datasets import Dataset, DatasetDict, load_from_disk
=======
from datasets import Dataset, load_from_disk
>>>>>>> a252a6c2
from pydantic import BaseModel, field_serializer
from transformers import (
    AutoModelForCausalLM,
    AutoTokenizer,
    PreTrainedModel,
    PreTrainedTokenizer,
    PreTrainedTokenizerBase,
    PreTrainedTokenizerFast,
)

import wandb
from wandb import Artifact
from shared_ml.utils import get_dist_rank
from wandb.sdk.wandb_run import Run
from collections import defaultdict


<<<<<<< HEAD
    experiment_output_dir: str | None = None  # str, not Path to keep everything serialisable
    train_dataset_path: Path | str | None = None
    test_dataset_paths: list[Path] | Path | list[str] | str | None = None
    history: list[
        dict[str, Any]
    ] = []  # A list of dictonaries, corresponding to the logs which we use. OK to be a mutable list, as pydantic handles that.
    log_dict: dict[str, Any] = {}  # An arbitrary dictionary, which is also saved to disk as part of the logging process
=======
>>>>>>> a252a6c2

class LogState(BaseModel):
    experiment_name: str
    experiment_output_dir: Path
    args: dict[str, Any] | None = None

    history: list[dict[str, Any]] = []
    log_dict: dict[str, Any] = {
        "train_dataset_path": None,
        "test_dataset_paths": {},
    }

    # --------- serializers ---------
    @field_serializer("experiment_output_dir")
    def _ser_path(self, v: Path | None) -> str | None:
        return str(v) if v else None

    @field_serializer("history", "log_dict")
    def _ser_mutables(self, v: Any) -> Any:
        return make_serializable(v, output_dir=self.experiment_output_dir)


<<<<<<< HEAD
    def write_to_disk(self) -> None:
        if self.experiment_output_dir is not None:
            (Path(self.experiment_output_dir) / "experiment_log.json").write_text(self.model_dump_json(indent=4))

    @field_serializer("train_dataset_path", "test_dataset_paths")
    def serialize_test_dataset_paths(self, v: Any) -> Any:
        if isinstance(v, list):
            return [str(path) for path in v]
        else:
            return str(v)

    @field_serializer("history", "log_dict")
    def serialize_history_log_dict(self, v: Any) -> Any:
        if self.experiment_output_dir is not None:
            return make_serializable(
                v, output_dir=Path(self.experiment_output_dir)
            )  # We go through and save each of the non-serializable objects as a pickle
        else:
            raise ValueError("Experiment output directory not set, so we cannot serialize the history or log_dict.")
=======
class Logger:
    """File-persisted logger, generic over its *args* model."""

    state: LogState

    def __init__(
        self,
        experiment_name: str,
        experiment_output_dir: Path,
    ):
        self.state = LogState(
            experiment_name=experiment_name,
            experiment_output_dir=experiment_output_dir,
        )
        self.write_out_log()

    def append_to_history(self, **kwargs: Any) -> None:
        self.state.history.append(kwargs)
        self.write_out_log()

    def add_to_log_dict(self, **kwargs: Any) -> None:
        self.state.log_dict.update(kwargs)
        self.write_out_log()

    def write_out_log(self) -> None:
        (self.state.experiment_output_dir / "experiment_log.json").write_text(self.state.model_dump_json(indent=4))
>>>>>>> a252a6c2


class LoggerStdout(Logger):
    """A simple logger which logs to stdout."""

    def append_to_history(self, **kwargs: Any) -> None:
        print(kwargs)

    def add_to_log_dict(self, **kwargs: dict[str, Any]) -> None:
        for key, value in kwargs:
            print(f"{key}: {value}")

    def write_out_log(self) -> None:
        pass


class NullLogger(Logger):
    """A logger which does nothing."""

    def append_to_history(self, **kwargs: Any) -> None:
        pass

    def add_to_log_dict(self, **kwargs: Any) -> None:
        pass

    def write_out_log(self) -> None:
        pass


class LoggerWandb(Logger):
    """A logger which also logs to wandb as well as the disk."""

    def __init__(self, experiment_name: str, wandb_project: str, *args: Any, **kwargs: Any):
        super().__init__(experiment_name=experiment_name, *args, **kwargs)
        self.wandb: Run = wandb.init(name=experiment_name, project=wandb_project)
        self.have_written_out_args: bool = False

    def append_to_history(self, **kwargs: Any) -> None:
        super().append_to_history(**kwargs)
        wandb.log(make_wandb_compatible(kwargs))
        self.write_out_log()

    def write_out_log(self) -> None:
        super().write_out_log()
        if self.state.args is not None and not self.have_written_out_args:
            wandb.config.update(self.state.args)
            self.have_written_out_args = True

    def add_to_log_dict(self, **kwargs: Any) -> None:
        super().add_to_log_dict(**kwargs)
        wandb.summary.update(
            make_serializable(self.state.log_dict, output_dir=self.state.experiment_output_dir)
            | {"experiment_output_dir": str(self.state.experiment_output_dir)}
        )
        self.write_out_log()

def make_wandb_compatible(value: Any) -> Any:
    if isinstance(value, pd.DataFrame):
        return wandb.Table(dataframe=value)
    elif isinstance(value, dict):
        return {k: make_wandb_compatible(v) for k, v in value.items()}
    elif isinstance(value, list):
        return [make_wandb_compatible(v) for v in value]
    elif isinstance(value, tuple):
        return tuple(make_wandb_compatible(v) for v in value)
    elif isinstance(value, set):
        return set(make_wandb_compatible(v) for v in value)
    elif isinstance(value, BaseModel):
        return value.model_dump(mode="json")
    elif isinstance(value, Path):
        return str(value)
    else:
        return value


logger: Logger | None = None  # Log used for structured logging


def log() -> Logger:
    """Returns the current logger, main interface for logging items."""
    global logger
    if logger is None:
        raise ValueError("No logger set with setup_logging(), please call setup_logging() first.")

    return logger


def save_tokenizer(
    tokenizer: PreTrainedTokenizerFast | PreTrainedTokenizer,
    experiment_output_dir: Path,
) -> None:
    "Saves a tokenizer to the save directory"

    tokenizer.save_pretrained(experiment_output_dir / "tokenizer.json")


def setup_custom_logging(
    experiment_name: str,
    experiment_output_dir: Path,
    logging_type: Literal["wandb", "stdout", "disk"] = "wandb",
    wandb_project: str | None = None,
    only_initialize_on_main_process: bool = True,
) -> None:
    """Sets up the logging, given a directory to save out to"""

    global EXPERIMENT_OUTPUT_DIR
    EXPERIMENT_OUTPUT_DIR = experiment_output_dir

    global logger
    # Initialize the ExperimentLog
    if only_initialize_on_main_process and get_dist_rank() != 0:
        logger = NullLogger(experiment_name=experiment_name, experiment_output_dir=experiment_output_dir)
        return

    elif logging_type == "wandb":
        if wandb_project is None:
            raise ValueError("wandb_project must be set if logging_type is wandb")
        logger = LoggerWandb(
            experiment_name=experiment_name, experiment_output_dir=experiment_output_dir, wandb_project=wandb_project
        )
        logger.add_to_log_dict(run_id=logger.wandb.id, run_url=logger.wandb.url)
    elif logging_type == "stdout":
        logger = LoggerStdout(
            experiment_name=experiment_name, experiment_output_dir=experiment_output_dir
        )  # experiment_output_dir is not actually used
    elif logging_type == "disk":
        logger = Logger(experiment_name=experiment_name, experiment_output_dir=experiment_output_dir)
    else:
        raise ValueError(f"Invalid logging type: {logging_type}")

    atexit.register(logger.write_out_log)  # Make sure we write out the log when the program exits

    # Initalize the python logging to a file
    setup_standard_python_logging(experiment_output_dir)


def setup_standard_python_logging(experiment_output_dir: Path) -> None:
    "Sets up all of th python loggers to also log their outputs to a file"
    # We log all logging calls to a file
    root_logger = logging.getLogger()
    root_logger.setLevel(logging.INFO)

    # Add file handler for logging to a file
    file_handler = logging.FileHandler(experiment_output_dir / "experiment.log")
    file_handler.setLevel(logging.INFO)
    root_logger.addHandler(file_handler)

    # Add stream handler for logging to stdout
    stream_handler = logging.StreamHandler()
    stream_handler.setLevel(logging.INFO)
    root_logger.addHandler(stream_handler)


PICKLED_PATH_PREFIX = "pickled://"


def make_serializable(obj: Any, output_dir: Path) -> Any:
    """Makes an object seralisable, by saving any non-serializable objects to disk and replacing them with a reference to the saved object"""

    if is_serializable(obj):
        return obj
    else:
        if isinstance(obj, dict):
            assert all(isinstance(k, str) for k in obj.keys()), "All keys in a dictionary must be strings"
            return {k: make_serializable(v, output_dir) for k, v in obj.items()}
        elif isinstance(obj, list):
            return [make_serializable(v, output_dir) for v in obj]
        elif isinstance(obj, tuple):
            return tuple(make_serializable(v, output_dir) for v in obj)
        elif isinstance(obj, set):
            return set(make_serializable(v, output_dir) for v in obj)
        elif isinstance(obj, BaseModel):
            return obj.model_dump(mode="json")
<<<<<<< HEAD
=======
        elif isinstance(obj, Path):
            return str(obj)
>>>>>>> a252a6c2
        else:
            return PICKLED_PATH_PREFIX + str(save_object_to_disk(obj, output_dir))


def is_serializable(obj: Any) -> bool:
    """Checks if an object is serializable"""
    try:
        json.dumps(obj)
        return True
    except (TypeError, OverflowError):
        return False


def save_object_to_disk(object: Any, output_dir: Path, name: str | None = None) -> Path:
    "Saves an object to disk and returns the relative path from the experiment output directory to where it has been saved"

    if name is None:
        try:
            name = f"{hash(object)}.pckl"
        except TypeError:
            name = f"{id(object)}.pckl"

    pickle_dir = output_dir / "saved_objects"
    pickle_dir.mkdir(parents=True, exist_ok=True)
    save_path = pickle_dir / name
    torch.save(object, save_path)

    return save_path.relative_to(output_dir)


def load_log_from_disk(experiment_output_dir: Path, load_pickled: bool = True) -> LogState:
    with (experiment_output_dir / "experiment_log.json").open("r") as log_file:
        log = json.load(log_file)

    if load_pickled:
        log = load_pickled_subclasses(log, experiment_output_dir)

    return LogState(**log)

def load_log_from_wandb(run_path: str, load_pickled: bool = True) -> LogState:
    api = wandb.Api()
    run : Run = api.run(run_path)

    log_dict = dict(run.summary)
    args = run.config
    history = [h for h in run.scan_history()] # type: ignore
    history = format_wandb_history(history)

    return LogState(
        experiment_name=run.name, # type: ignore
        experiment_output_dir=Path(log_dict["experiment_output_dir"]), # type: ignore
        args=args, # type: ignore
        history=history,
        log_dict=log_dict,
    )

def format_wandb_history(history: list[dict[str, Any]]) -> list[dict[str, Any]]:
    
    def unflatten_nested_dots(d: dict[str, Any]) -> dict[str, Any]:
        # d should be a dictonary who's keys include strings with with "." between the keys, which we need to convert back to nested dictonaries
        out: dict[str, Any] = {}
        for k, v in d.items():
            parts = k.split(".")
            cur = out
            for part in parts[:-1]:
                cur = cur.setdefault(part, {})
            cur[parts[-1]] = v
        return out
    

    def parse_wand_history(entry: Any) -> Any:
        if isinstance(entry, dict):
            return {k: parse_wand_history(v) for k, v in entry.items()}
        elif isinstance(entry, list):
            return [parse_wand_history(v) for v in entry]
        elif isinstance(entry, tuple):
            return tuple(parse_wand_history(v) for v in entry)
        else:
            return entry
    
    history_dict_list = [unflatten_nested_dots(row) for row in history]

    return parse_wand_history(history_dict_list) # type: ignore
                

def load_pickled_subclasses(obj: Any, prefix_dir: Path) -> Any:
    if isinstance(obj, str) and obj.startswith(PICKLED_PATH_PREFIX):
        return torch.load(prefix_dir / obj[len(PICKLED_PATH_PREFIX) :], weights_only=False)
    else:
        if isinstance(obj, dict):
            return {k: load_pickled_subclasses(v, prefix_dir) for k, v in obj.items()}
        elif isinstance(obj, list):
            return [load_pickled_subclasses(v, prefix_dir) for v in obj]
        else:
            return obj


T = TypeVar("T", bound=BaseModel)




def load_experiment_checkpoint(
    experiment_output_dir: Path | str | None = None,
    wandb_id: str | None = None,
    checkpoint_name: str | None = None,
    load_model: bool = True,
    load_tokenizer: bool = True,
    load_datasets: bool = True,
    load_pickled_log_objects: bool = True,
    attn_implementation: Literal["sdpa", "flash_attention_2"] | None = None,
    model_kwargs: dict[str, Any] | None = None,
    model_clss: type[PreTrainedModel] | type[AutoModelForCausalLM] = AutoModelForCausalLM,
    tokenizer_clss: type[PreTrainedTokenizerBase] | type[AutoTokenizer] = AutoTokenizer,
) -> tuple[
    PreTrainedModel | None,
    Dataset | None,
    dict[str, Dataset] | None,
    PreTrainedTokenizerFast | None,
    LogState,
]:
    """Reloads a  checkpoint from a given experiment directory. Returns a (model, train_dataset, test_dataset, tokenizer) tuple.

    Args:
        args_class: The class of the args field in the experiment log. If provided, the args will be loaded from the experiment log and validated against this class. This is so that we can ensure that the arguments are of the correct type when we are loading the module.
    """

    if not ((experiment_output_dir is None) ^ (wandb_id is None)):
        raise ValueError("Either experiment_output_dir or wandb_id must be provided, but not both.")

    if experiment_output_dir is not None:
        experiment_output_dir = Path(experiment_output_dir)
        experiment_log = load_log_from_disk(experiment_output_dir, load_pickled=load_pickled_log_objects)
    elif wandb_id is not None:
        experiment_log = load_log_from_wandb(wandb_id, load_pickled=load_pickled_log_objects)
        experiment_output_dir = Path(experiment_log.experiment_output_dir)
    else:
        raise ValueError("Either experiment_output_dir or wandb_id must be provided, but not both.")
    
    experiment_output_dir = Path(experiment_output_dir)

    kwargs = model_kwargs if model_kwargs is not None else {}

    if attn_implementation is not None:
        kwargs["attn_implementation"] = attn_implementation

    model: PreTrainedModel | None = None
    if load_model:
        if checkpoint_name is None:
            # Find the largest checkpint
            checkpoints = list(experiment_output_dir.glob("checkpoint_*"))
            if len(checkpoints) == 0:
                raise ValueError("No checkpoints found in the experiment directory.")
            else:
                checkpoint_name = str(
                    max(checkpoints, key=lambda x: int(x.name.split("_")[1]))
                    if "checkpoint_final" not in [x.name for x in checkpoints]
                    else "checkpoint_final"
                )

        model_location = experiment_output_dir / checkpoint_name
        if not model_location.exists():
            raise ValueError(
                f"Model not found at {model_location}. Please check the experiment output directory, or set load_model to False."
            )
        model = model_clss.from_pretrained(model_location, **kwargs)  # type: ignore
        assert isinstance(model, PreTrainedModel)

    tokenizer: PreTrainedTokenizerFast | None = None
    if load_tokenizer:
        tokenizer_location = experiment_output_dir / "tokenizer.json"
        if tokenizer_location.exists():
            tokenizer = tokenizer_clss.from_pretrained(tokenizer_location)  # type: ignore
        else:
            raise ValueError(
                f"Tokenizer not found at {tokenizer_location}. Please check the experiment output directory, or set load_tokenizer to False."
            )


    train_dataset, test_datasets = None, None
    if load_datasets:
<<<<<<< HEAD
        train_dataset_location = output_log.train_dataset_path
        test_dataset_location = output_log.test_dataset_paths
=======
        train_dataset_location = experiment_log.log_dict["train_dataset_path"]
        test_dataset_locations = experiment_log.log_dict["test_dataset_paths"]
>>>>>>> a252a6c2

        if train_dataset_location is None or test_dataset_locations is None:
            raise ValueError(
                "One of the train or test dataset paths was not found in the experiment log. Experiment script should add these using log().add_to_log_dict(train_dataset_path=..., test_dataset_paths=...)"
            )

        train_dataset = Dataset.load_from_disk(train_dataset_location)  # type: ignore

        test_datasets = {
            test_dataset_name: load_from_disk(test_dataset_location)
            for test_dataset_name, test_dataset_location in test_dataset_locations.items()
        }
        test_datasets = cast(dict[str, Dataset], test_datasets)

    return model, train_dataset, test_datasets, tokenizer, experiment_log<|MERGE_RESOLUTION|>--- conflicted
+++ resolved
@@ -6,11 +6,7 @@
 
 import pandas as pd
 import torch
-<<<<<<< HEAD
-from datasets import Dataset, DatasetDict, load_from_disk
-=======
 from datasets import Dataset, load_from_disk
->>>>>>> a252a6c2
 from pydantic import BaseModel, field_serializer
 from transformers import (
     AutoModelForCausalLM,
@@ -28,16 +24,6 @@
 from collections import defaultdict
 
 
-<<<<<<< HEAD
-    experiment_output_dir: str | None = None  # str, not Path to keep everything serialisable
-    train_dataset_path: Path | str | None = None
-    test_dataset_paths: list[Path] | Path | list[str] | str | None = None
-    history: list[
-        dict[str, Any]
-    ] = []  # A list of dictonaries, corresponding to the logs which we use. OK to be a mutable list, as pydantic handles that.
-    log_dict: dict[str, Any] = {}  # An arbitrary dictionary, which is also saved to disk as part of the logging process
-=======
->>>>>>> a252a6c2
 
 class LogState(BaseModel):
     experiment_name: str
@@ -60,27 +46,6 @@
         return make_serializable(v, output_dir=self.experiment_output_dir)
 
 
-<<<<<<< HEAD
-    def write_to_disk(self) -> None:
-        if self.experiment_output_dir is not None:
-            (Path(self.experiment_output_dir) / "experiment_log.json").write_text(self.model_dump_json(indent=4))
-
-    @field_serializer("train_dataset_path", "test_dataset_paths")
-    def serialize_test_dataset_paths(self, v: Any) -> Any:
-        if isinstance(v, list):
-            return [str(path) for path in v]
-        else:
-            return str(v)
-
-    @field_serializer("history", "log_dict")
-    def serialize_history_log_dict(self, v: Any) -> Any:
-        if self.experiment_output_dir is not None:
-            return make_serializable(
-                v, output_dir=Path(self.experiment_output_dir)
-            )  # We go through and save each of the non-serializable objects as a pickle
-        else:
-            raise ValueError("Experiment output directory not set, so we cannot serialize the history or log_dict.")
-=======
 class Logger:
     """File-persisted logger, generic over its *args* model."""
 
@@ -107,7 +72,6 @@
 
     def write_out_log(self) -> None:
         (self.state.experiment_output_dir / "experiment_log.json").write_text(self.state.model_dump_json(indent=4))
->>>>>>> a252a6c2
 
 
 class LoggerStdout(Logger):
@@ -281,11 +245,8 @@
             return set(make_serializable(v, output_dir) for v in obj)
         elif isinstance(obj, BaseModel):
             return obj.model_dump(mode="json")
-<<<<<<< HEAD
-=======
         elif isinstance(obj, Path):
             return str(obj)
->>>>>>> a252a6c2
         else:
             return PICKLED_PATH_PREFIX + str(save_object_to_disk(obj, output_dir))
 
@@ -467,13 +428,8 @@
 
     train_dataset, test_datasets = None, None
     if load_datasets:
-<<<<<<< HEAD
-        train_dataset_location = output_log.train_dataset_path
-        test_dataset_location = output_log.test_dataset_paths
-=======
         train_dataset_location = experiment_log.log_dict["train_dataset_path"]
         test_dataset_locations = experiment_log.log_dict["test_dataset_paths"]
->>>>>>> a252a6c2
 
         if train_dataset_location is None or test_dataset_locations is None:
             raise ValueError(
