import functools
import hashlib
import inspect
import os
import pickle
import random
import subprocess
import sys
import uuid
from abc import ABC
from datetime import timedelta
from functools import wraps
from pathlib import Path
from typing import Any, Callable, Iterable, Iterator, Literal, ParamSpec, TypeVar

import numpy as np
import torch
import torch.distributed as dist
import torch.nn as nn
from pydantic_settings import BaseSettings
from torch.distributed.fsdp import (
    CPUOffload,
    FullyShardedDataParallel,
    ShardingStrategy,
)
from torch.distributed.fsdp.wrap import transformer_auto_wrap_policy
from transformers import GPT2LMHeadModel, PreTrainedModel
from transformers.trainer_pt_utils import get_module_class_from_name


class CliPydanticModel(BaseSettings, ABC):
    class Config:
        cli_avoid_json: bool = True
        cli_ignore_unknown_args: bool = "--ignore-extra-args" in sys.argv
        cli_implicit_flags: bool = True


def get_root_of_git_repo(path: Path | str = ".") -> Path:
    """
    Get the root directory of the git repository at the given path.

    Args:
        path: A path within a git repository

    Returns:
        The absolute path to the root of the git repository

    Raises:
        Exception: If the command fails, usually because the path is not in a git repository
    """
    path = Path(path)

    abs_path = path.absolute()
    current_dir = (
        abs_path if abs_path.is_dir() else abs_path.parent
    )  # if the path is a file, we get the file's parent. Otherwise, we get the directory itself.
    command = ["git", "-C", current_dir.as_posix(), "rev-parse", "--show-toplevel"]

    result = subprocess.run(command, capture_output=True, text=True)

    if result.returncode != 0:
        raise Exception(
            f"Failed to get git root for path: {path}, command: {' '.join(command)}, stdout: {result.stdout}, stderr: {result.stderr}"
        )

    return Path(result.stdout.strip())


def hash_str(s: str) -> str:
    """Hash a string using SHA-256"""
    return hashlib.sha256(s.encode()).hexdigest()


def get_dist_rank() -> int:
    """Get the rank of the current process"""
    return dist.get_rank() if dist.is_initialized() else 0


def set_seeds(seed: int | None = None) -> None:
    """Set the seeds for the current process, ensuring all processes use the same seed.

    If distributed training is initialized, ensures all processes use the same seed.
    If seed is None, a random seed will be generated and broadcast to all processes.

    Args:
        seed: The seed to use. If None, a random seed will be generated.
    """
    if seed is None and dist.is_initialized():
        # If distributed training is initalised, we need to make sure all processes use the same seed
        # Generate seed on rank 0 and broadcast to all processes
        if get_dist_rank() == 0:
            seed = random.randint(0, 2**32 - 1)
        else:
            seed = 0

        # Use tensor to broadcast the seed across processes
        seed_tensor = torch.tensor(
            [seed],
            dtype=torch.long,
            device=torch.device("cuda" if torch.cuda.is_available() else "cpu"),
        )
        dist.broadcast(seed_tensor, src=0)
        seed = int(seed_tensor.item())

    elif seed is None and not dist.is_initialized():
        # We just return here as we don't need to set the seed to be equal about processes
        return
    else:
        # Use the provided seed
        pass

    random.seed(seed)
    np.random.seed(seed)
    torch.manual_seed(seed)
    torch.cuda.manual_seed_all(seed)  # type: ignore


def init_distributed_environment(timeout: int | None = 600):
    if "WORLD_SIZE" in os.environ and not torch.distributed.is_initialized():
        dist.init_process_group(
            backend="nccl" if torch.cuda.is_available() else "gloo",
            timeout=timedelta(seconds=timeout) if timeout is not None else None,
        )
        torch.cuda.set_device(get_dist_rank())


def apply_fsdp(
    model: PreTrainedModel | GPT2LMHeadModel,
    sharding_strategy: ShardingStrategy = ShardingStrategy.FULL_SHARD,
    use_orig_params: bool = False,
    cpu_offload: bool = True,
) -> FullyShardedDataParallel:
    """Applies FullyShardedDataParallel (FSDP) to the given PyTorch model.

    Args:
        model (nn.Module):
            The PyTorch model to be parallelized.
        local_rank (int):
            The local rank of the current process within its node.
        rank (int):
            The global rank of the current process across all nodes.
        world_size (int):
            The total number of processes in the distributed setup.
        sharding_strategy (str):
            The FSDP sharding strategy to use. Defaults to "FULL_SHARD".
        cpu_offload (bool):
            Whether to offload parameters to CPU. Defaults to `True`.
        is_transformer (bool):
            Whether the model is a transformer. Defaults to `False`.
        layer_to_wrap (nn.Module, optional):
            The specific layer to wrap for transformer models. Required if `is_transformer` is `True`.

    Returns:
        FullyShardedDataParallel:
            The input model wrapped with FSDP.

    Raises:
        ValueError:
            If an invalid sharding strategy is provided or if `layer_to_wrap` is not provided for transformer models.
        RuntimeError:
            If the distributed initialization fails.
    """

    no_split_modules: set[type[nn.Module]] = {
        get_module_class_from_name(model, name)
        for name in model._no_split_modules  # type: ignore
    }  # type: ignore

    auto_wrap_policy = functools.partial(
        transformer_auto_wrap_policy,
        transformer_layer_cls=no_split_modules,
    )

    model = FullyShardedDataParallel(
        model,
        use_orig_params=use_orig_params,
        sharding_strategy=sharding_strategy,
        auto_wrap_policy=auto_wrap_policy,
        cpu_offload=CPUOffload(offload_params=cpu_offload),
    )  # type: ignore

    return model  # type: ignore


def default_function_args_to_cache_id(inputs: dict[str, Any]) -> str:
    """Default function args to cache id creator"""
    cache_str = ""
    for input, name in inputs.items():
        input_repr = repr(input)
        if len(input_repr) > 10000:
            raise ValueError(
                f"The representation of {name} is too long to cache, length is {len(input_repr)}. Please provide a custom cache id creator."
            )
        cache_str += f"{name}={input_repr}"
    return hash_str(cache_str)


P = ParamSpec("P")
T = TypeVar("T")


def cache_function_outputs(
    cache_dir: Path,
    function_args_to_cache: list[str] | Literal["all"] = "all",
    function_args_to_cache_id: Callable[[dict[str, Any]], str] = default_function_args_to_cache_id,
) -> Callable[[Callable[P, T]], Callable[P, T]]:
    if isinstance(function_args_to_cache, list) and len(function_args_to_cache) == 0:
        raise ValueError("function_args_to_cache must be a non-empty list or 'all'")

    def decorator(func: Callable[P, T]) -> Callable[P, T]:
        @wraps(func)
        def wrapper(*args: Any, **kwargs: Any) -> T:
            if "dont_cache_outputs" in kwargs and kwargs["dont_cache_outputs"]:
                del kwargs["dont_cache_outputs"]
                return func(*args, **kwargs)

            args_and_kwargs_dict = get_args_and_kwargs_dict(func, args, kwargs)

            if isinstance(function_args_to_cache, list):
                args_and_kwargs_dict = {k: v for k, v in args_and_kwargs_dict.items() if k in function_args_to_cache}

            cache_id = function_args_to_cache_id(args_and_kwargs_dict)

            cache_id = hash_str(cache_id + inspect.getsource(func))

            save_file = cache_dir / func.__name__ / f"{cache_id}.pkl"

            if save_file.exists():
                print(f"Loading {func.__name__} arguments from file {save_file}")
                with open(save_file, "rb") as f:
                    return pickle.load(f)
            else:
                output = func(*args, **kwargs)
                save_file.parent.mkdir(parents=True, exist_ok=True)
                print(f"Saving {func.__name__} to file {save_file}...", end="")
                with open(save_file, "wb") as f:
                    pickle.dump(output, f)
                print("Done.")
                return output

        return wrapper  # type: ignore

    return decorator


def get_args_and_kwargs_dict(function: Callable[..., Any], args: tuple[Any], kwargs: dict[str, Any]) -> dict[str, Any]:
    sig = inspect.signature(function)
    params = list(sig.parameters.keys())
    args_as_kwargs: dict[str, Any] = {}
    for i, arg in enumerate(args):
        # If we have more args than named parameters, it means the function uses *args
        # Or there's an error in how the function is being called
        if i < len(params):
            param_name = params[i]
            # Don't override if the parameter is *args or **kwargs
            if param_name != "args" and param_name != "kwargs":
                args_as_kwargs[param_name] = arg
            else:
                args_as_kwargs[f"arg_{i}"] = arg
        else:
            # This would happen if the function is called with more positional args than it has parameters
            # This is only valid if the function has a *args parameter
            args_as_kwargs[f"arg_{i}"] = arg

    assert set(args_as_kwargs.keys()).isdisjoint(set(kwargs.keys())), (
        "The kwargs should not contain keys of the from arg_i"
    )
    return args_as_kwargs | kwargs


def randomly_iterate_over_sequences(
    *sequences: Iterable[Any], random_generator: random.Random | None = None
) -> Iterator[Any]:
    """Randomly sample sequences from a list of sequences, sampling according to the length of the sequences"""

    iterators = [iter(seq) for seq in sequences]
    sequence_lengths = [len(seq) for seq in sequences]  # type: ignore

    random_generator_np = np.random.RandomState(
        42 if random_generator is None else random_generator.randint(0, 2**32 - 1)
    )
    del random_generator  # So we dont use it by mistake

    while any(sequence_lengths):
        total_length = sum(sequence_lengths)
        probabilities = [length / total_length for length in sequence_lengths]
        # Sample a sequence index according to the probabilities
        sequence_index = random_generator_np.choice(range(len(sequences)), p=probabilities)  # type: ignore
        yield next(iterators[sequence_index])

        sequence_lengths[sequence_index] -= 1


def has_uncommitted_changes(git_root: Path) -> bool:
    """
    Returns True if there are uncommitted changes to tracked files in the git repository at git_root.
    Untracked files are ignored.
    """
    status_result = subprocess.run(
        ["git", "status", "--porcelain"], cwd=git_root, capture_output=True, text=True, check=True
    )
    status_lines = status_result.stdout.strip().split("\n") if status_result.stdout.strip() else []
    # Any line not starting with "??" is a change to a tracked file
    uncommitted_changes = [line for line in status_lines if line and not line.startswith("??")]
    return bool(uncommitted_changes)


def get_current_git_commit_with_clean_check() -> str:
    """
    Get the current git commit hash, ensuring there are no uncommitted changes.

    Untracked files are allowed, but any modified/staged/deleted tracked files
    will cause this function to raise an error.

    Returns:
        str: The current git commit hash (SHA)

    Raises:
        ValueError: If there are uncommitted changes to tracked files
        subprocess.CalledProcessError: If git commands fail
    """
    git_root = get_root_of_git_repo()

    commit_hash = get_current_commit_hash()

    if has_uncommitted_changes(git_root):
        # Show the changes for the error message
        status_result = subprocess.run(
            ["git", "status", "--porcelain"], cwd=git_root, capture_output=True, text=True, check=True
        )
        status_lines = status_result.stdout.strip().split("\n") if status_result.stdout.strip() else []
        uncommitted_changes = [line for line in status_lines if line and not line.startswith("??")]
        changes_summary = "\n".join(uncommitted_changes)
        raise ValueError(
            f"Repository has uncommitted changes to tracked files:\n{changes_summary}\n"
            f"Please commit or stash these changes before running the sweep."
        )

    return commit_hash


def get_current_commit_hash() -> str:
    result = subprocess.run(
        ["git", "rev-parse", "HEAD"],
        capture_output=True,
        text=True,
        check=True,
    )
    return result.stdout.strip()


def create_commit_for_current_changes() -> str:
    """
    If there are uncommitted changes, commit them on a detached HEAD and push to a remote ref.
    Returns the commit SHA. If no changes, returns current HEAD SHA.
    """

    git_root = get_root_of_git_repo()

    if not has_uncommitted_changes(git_root):
        return get_current_commit_hash()

    snapshot_ref = f"refs/snapshots/{uuid.uuid4().hex[:8]}"
    original_branch = subprocess.run(
        ["git", "rev-parse", "--abbrev-ref", "HEAD"],
        cwd=git_root,
        capture_output=True,
        text=True,
        check=True,
    ).stdout.strip()

    try:
        # Change to the detached snapshot
        subprocess.run(["git", "checkout", "--detach"], cwd=git_root, check=True)
        subprocess.run(["git", "add", "--all"], cwd=git_root, check=True)
        subprocess.run(["git", "commit", "-m", "Snapshot of working tree"], cwd=git_root, check=True)

        snapshot_commit = subprocess.run(
            ["git", "rev-parse", "HEAD"],
            cwd=git_root,
            capture_output=True,
            text=True,
            check=True,
        ).stdout.strip()
<<<<<<< HEAD

        subprocess.run(["git", "push", "origin", f"{snapshot_commit}:{snapshot_ref}"], cwd=git_root, check=True)

        return snapshot_commit

    finally:
        subprocess.run(["git", "checkout", original_branch], cwd=git_root, check=True)
=======
    finally:
        subprocess.run(["git", "checkout", original_branch], cwd=git_root, check=True)

    subprocess.run(["git", "push", "origin", f"{snapshot_commit}:{snapshot_ref}"], cwd=git_root, check=True)
    return snapshot_commit
>>>>>>> 9e51abc7
<|MERGE_RESOLUTION|>--- conflicted
+++ resolved
@@ -382,18 +382,8 @@
             text=True,
             check=True,
         ).stdout.strip()
-<<<<<<< HEAD
-
-        subprocess.run(["git", "push", "origin", f"{snapshot_commit}:{snapshot_ref}"], cwd=git_root, check=True)
-
-        return snapshot_commit
-
     finally:
         subprocess.run(["git", "checkout", original_branch], cwd=git_root, check=True)
-=======
-    finally:
-        subprocess.run(["git", "checkout", original_branch], cwd=git_root, check=True)
 
     subprocess.run(["git", "push", "origin", f"{snapshot_commit}:{snapshot_ref}"], cwd=git_root, check=True)
-    return snapshot_commit
->>>>>>> 9e51abc7
+    return snapshot_commit