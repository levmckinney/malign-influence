import functools
import hashlib
import inspect
import os
import pickle
import random
import subprocess
import sys
from abc import ABC
from datetime import timedelta
from functools import wraps
from pathlib import Path
from typing import Any, Callable, Iterable, Iterator, Literal, ParamSpec, TypeVar

import numpy as np
import torch
import torch.distributed as dist
import torch.nn as nn
from pydantic_settings import BaseSettings
from torch.distributed.fsdp import (
    CPUOffload,
    FullyShardedDataParallel,
    ShardingStrategy,
)
from torch.distributed.fsdp.wrap import transformer_auto_wrap_policy
from transformers import GPT2LMHeadModel, PreTrainedModel
from transformers.trainer_pt_utils import get_module_class_from_name


class CliPydanticModel(BaseSettings, ABC):
    class Config:
        cli_avoid_json: bool = True
        cli_ignore_unknown_args: bool = "--ignore-extra-args" in sys.argv
        cli_implicit_flags: bool = True


def get_root_of_git_repo(path: Path | str = ".") -> Path:
    """
    Get the root directory of the git repository at the given path.

    Args:
        path: A path within a git repository

    Returns:
        The absolute path to the root of the git repository

    Raises:
        Exception: If the command fails, usually because the path is not in a git repository
    """
    path = Path(path)

    abs_path = path.absolute()
    current_dir = (
        abs_path if abs_path.is_dir() else abs_path.parent
    )  # if the path is a file, we get the file's parent. Otherwise, we get the directory itself.
    command = ["git", "-C", current_dir.as_posix(), "rev-parse", "--show-toplevel"]

    result = subprocess.run(command, capture_output=True, text=True)

    if result.returncode != 0:
        raise Exception(
            f"Failed to get git root for path: {path}, command: {' '.join(command)}, stdout: {result.stdout}, stderr: {result.stderr}"
        )

    return Path(result.stdout.strip())


def hash_str(s: str) -> str:
    """Hash a string using SHA-256"""
    return hashlib.sha256(s.encode()).hexdigest()


def get_dist_rank() -> int:
    """Get the rank of the current process"""
    return dist.get_rank() if dist.is_initialized() else 0


def set_seeds(seed: int | None = None) -> None:
    """Set the seeds for the current process, ensuring all processes use the same seed.

    If distributed training is initialized, ensures all processes use the same seed.
    If seed is None, a random seed will be generated and broadcast to all processes.

    Args:
        seed: The seed to use. If None, a random seed will be generated.
    """
    if seed is None and dist.is_initialized():
        # If distributed training is initalised, we need to make sure all processes use the same seed
        # Generate seed on rank 0 and broadcast to all processes
        if get_dist_rank() == 0:
            seed = random.randint(0, 2**32 - 1)
        else:
            seed = 0

        # Use tensor to broadcast the seed across processes
        seed_tensor = torch.tensor(
            [seed],
            dtype=torch.long,
            device=torch.device("cuda" if torch.cuda.is_available() else "cpu"),
        )
        dist.broadcast(seed_tensor, src=0)
        seed = int(seed_tensor.item())

    elif seed is None and not dist.is_initialized():
        # We just return here as we don't need to set the seed to be equal about processes
        return
    else:
        # Use the provided seed
        pass

    random.seed(seed)
    np.random.seed(seed)
    torch.manual_seed(seed)
    torch.cuda.manual_seed_all(seed)  # type: ignore


def init_distributed_environment(timeout: int | None = 600):
    if "WORLD_SIZE" in os.environ and not torch.distributed.is_initialized():
        dist.init_process_group(
            backend="nccl" if torch.cuda.is_available() else "gloo",
            timeout=timedelta(seconds=timeout) if timeout is not None else None,
        )
        torch.cuda.set_device(get_dist_rank())


def apply_fsdp(
    model: PreTrainedModel | GPT2LMHeadModel,
    sharding_strategy: ShardingStrategy = ShardingStrategy.FULL_SHARD,
    use_orig_params: bool = False,
    cpu_offload: bool = True,
) -> FullyShardedDataParallel:
    """Applies FullyShardedDataParallel (FSDP) to the given PyTorch model.

    Args:
        model (nn.Module):
            The PyTorch model to be parallelized.
        local_rank (int):
            The local rank of the current process within its node.
        rank (int):
            The global rank of the current process across all nodes.
        world_size (int):
            The total number of processes in the distributed setup.
        sharding_strategy (str):
            The FSDP sharding strategy to use. Defaults to "FULL_SHARD".
        cpu_offload (bool):
            Whether to offload parameters to CPU. Defaults to `True`.
        is_transformer (bool):
            Whether the model is a transformer. Defaults to `False`.
        layer_to_wrap (nn.Module, optional):
            The specific layer to wrap for transformer models. Required if `is_transformer` is `True`.

    Returns:
        FullyShardedDataParallel:
            The input model wrapped with FSDP.

    Raises:
        ValueError:
            If an invalid sharding strategy is provided or if `layer_to_wrap` is not provided for transformer models.
        RuntimeError:
            If the distributed initialization fails.
    """

    no_split_modules: set[type[nn.Module]] = {
        get_module_class_from_name(model, name)
        for name in model._no_split_modules  # type: ignore
    }  # type: ignore

    auto_wrap_policy = functools.partial(
        transformer_auto_wrap_policy,
        transformer_layer_cls=no_split_modules,
    )

    model = FullyShardedDataParallel(
        model,
        use_orig_params=use_orig_params,
        sharding_strategy=sharding_strategy,
        auto_wrap_policy=auto_wrap_policy,
        cpu_offload=CPUOffload(offload_params=cpu_offload),
    )  # type: ignore

    return model  # type: ignore


def default_function_args_to_cache_id(inputs: dict[str, Any]) -> str:
    """Default function args to cache id creator"""
    cache_str = ""
    for input, name in inputs.items():
        input_repr = repr(input)
        if len(input_repr) > 10000:
            raise ValueError(
                f"The representation of {name} is too long to cache, length is {len(input_repr)}. Please provide a custom cache id creator."
            )
        cache_str += f"{name}={input_repr}"
    return hash_str(cache_str)


P = ParamSpec("P")
T = TypeVar("T")


def cache_function_outputs(
    cache_dir: Path,
    function_args_to_cache: list[str] | Literal["all"] = "all",
    function_args_to_cache_id: Callable[[dict[str, Any]], str] = default_function_args_to_cache_id,
) -> Callable[[Callable[P, T]], Callable[P, T]]:
    if isinstance(function_args_to_cache, list) and len(function_args_to_cache) == 0:
        raise ValueError("function_args_to_cache must be a non-empty list or 'all'")

    def decorator(func: Callable[P, T]) -> Callable[P, T]:
        @wraps(func)
        def wrapper(*args: Any, **kwargs: Any) -> T:
            if "dont_cache_outputs" in kwargs and kwargs["dont_cache_outputs"]:
                del kwargs["dont_cache_outputs"]
                return func(*args, **kwargs)

            args_and_kwargs_dict = get_args_and_kwargs_dict(func, args, kwargs)

            if isinstance(function_args_to_cache, list):
                args_and_kwargs_dict = {k: v for k, v in args_and_kwargs_dict.items() if k in function_args_to_cache}

            cache_id = function_args_to_cache_id(args_and_kwargs_dict)

            cache_id = hash_str(cache_id + inspect.getsource(func))

            save_file = cache_dir / func.__name__ / f"{cache_id}.pkl"

            if save_file.exists():
                print(f"Loading {func.__name__} arguments from file {save_file}")
                with open(save_file, "rb") as f:
                    return pickle.load(f)
            else:
                output = func(*args, **kwargs)
                save_file.parent.mkdir(parents=True, exist_ok=True)
                print(f"Saving {func.__name__} to file {save_file}...",end="")
                with open(save_file, "wb") as f:
                    pickle.dump(output, f)
                print(f"Done.")
                return output

        return wrapper  # type: ignore

    return decorator


def get_args_and_kwargs_dict(function: Callable[..., Any], args: tuple[Any], kwargs: dict[str, Any]) -> dict[str, Any]:
    sig = inspect.signature(function)
    params = list(sig.parameters.keys())
    args_as_kwargs: dict[str, Any] = {}
    for i, arg in enumerate(args):
        # If we have more args than named parameters, it means the function uses *args
        # Or there's an error in how the function is being called
        if i < len(params):
            param_name = params[i]
            # Don't override if the parameter is *args or **kwargs
            if param_name != "args" and param_name != "kwargs":
                args_as_kwargs[param_name] = arg
            else:
                args_as_kwargs[f"arg_{i}"] = arg
        else:
            # This would happen if the function is called with more positional args than it has parameters
            # This is only valid if the function has a *args parameter
            args_as_kwargs[f"arg_{i}"] = arg

    assert set(args_as_kwargs.keys()).isdisjoint(set(kwargs.keys())), (
        "The kwargs should not contain keys of the from arg_i"
    )
    return args_as_kwargs | kwargs


<<<<<<< HEAD
def randomly_iterate_over_sequences(*sequences: Iterable[Any], seed: int | None = None) -> Iterator[Any]:
=======
def randomly_iterate_over_sequences(*sequences: Iterable[Any], random_generator: random.Random | None = None) -> Iterator[Any]:
>>>>>>> a252a6c2
    """Randomly sample sequences from a list of sequences, sampling according to the length of the sequences"""

    iterators = [iter(seq) for seq in sequences]
    sequence_lengths = [len(seq) for seq in sequences]  # type: ignore
<<<<<<< HEAD
    random = np.random.RandomState(seed) if seed is not None else np.random

    while any(sequence_lengths):
        total_length = sum(sequence_lengths)
        probabilities = [length / total_length for length in sequence_lengths]

        # Sample a sequence index according to the probabilities
        sequence_index = random.choice(range(len(sequences)), p=probabilities)  # type: ignore
=======

    random_generator_np = np.random.RandomState(42 if random_generator is None else random_generator.randint(0, 2**32 - 1))
    del random_generator # So we dont use it by mistake
        
    while any(sequence_lengths):
        total_length = sum(sequence_lengths)
        probabilities = [length / total_length for length in sequence_lengths]
        # Sample a sequence index according to the probabilities
        sequence_index = random_generator_np.choice(range(len(sequences)), p=probabilities)  # type: ignore
>>>>>>> a252a6c2
        yield next(iterators[sequence_index])

        sequence_lengths[sequence_index] -= 1<|MERGE_RESOLUTION|>--- conflicted
+++ resolved
@@ -267,25 +267,11 @@
     return args_as_kwargs | kwargs
 
 
-<<<<<<< HEAD
-def randomly_iterate_over_sequences(*sequences: Iterable[Any], seed: int | None = None) -> Iterator[Any]:
-=======
 def randomly_iterate_over_sequences(*sequences: Iterable[Any], random_generator: random.Random | None = None) -> Iterator[Any]:
->>>>>>> a252a6c2
     """Randomly sample sequences from a list of sequences, sampling according to the length of the sequences"""
 
     iterators = [iter(seq) for seq in sequences]
     sequence_lengths = [len(seq) for seq in sequences]  # type: ignore
-<<<<<<< HEAD
-    random = np.random.RandomState(seed) if seed is not None else np.random
-
-    while any(sequence_lengths):
-        total_length = sum(sequence_lengths)
-        probabilities = [length / total_length for length in sequence_lengths]
-
-        # Sample a sequence index according to the probabilities
-        sequence_index = random.choice(range(len(sequences)), p=probabilities)  # type: ignore
-=======
 
     random_generator_np = np.random.RandomState(42 if random_generator is None else random_generator.randint(0, 2**32 - 1))
     del random_generator # So we dont use it by mistake
@@ -295,7 +281,6 @@
         probabilities = [length / total_length for length in sequence_lengths]
         # Sample a sequence index according to the probabilities
         sequence_index = random_generator_np.choice(range(len(sequences)), p=probabilities)  # type: ignore
->>>>>>> a252a6c2
         yield next(iterators[sequence_index])
 
         sequence_lengths[sequence_index] -= 1